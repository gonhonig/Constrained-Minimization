--- conflicted
+++ resolved
@@ -130,32 +130,27 @@
     }
    },
    "cell_type": "code",
-<<<<<<< HEAD
    "source": "p(x)",
    "id": "363eedb18dbc22f3",
-=======
-   "source": "f0 + None",
-   "id": "bebbca894c3f6f2a",
-   "outputs": [
-    {
-     "ename": "TypeError",
-     "evalue": "unsupported operand type(s) for +: 'float' and 'NoneType'",
-     "output_type": "error",
-     "traceback": [
-      "\u001B[31m---------------------------------------------------------------------------\u001B[39m",
-      "\u001B[31mTypeError\u001B[39m                                 Traceback (most recent call last)",
-      "\u001B[36mCell\u001B[39m\u001B[36m \u001B[39m\u001B[32mIn[51]\u001B[39m\u001B[32m, line 1\u001B[39m\n\u001B[32m----> \u001B[39m\u001B[32m1\u001B[39m f0 + \u001B[38;5;28;01mNone\u001B[39;00m\n",
-      "\u001B[31mTypeError\u001B[39m: unsupported operand type(s) for +: 'float' and 'NoneType'"
-     ]
-    }
-   ],
-   "execution_count": 51
-  },
-  {
-   "metadata": {
-    "ExecuteTime": {
-     "end_time": "2025-06-12T05:46:44.219012Z",
-     "start_time": "2025-06-12T05:46:44.103889Z"
+   "outputs": [
+    {
+     "data": {
+      "text/plain": [
+       "array([0, 1])"
+      ]
+     },
+     "execution_count": 6,
+     "metadata": {},
+     "output_type": "execute_result"
+    }
+   ],
+   "execution_count": 6
+  },
+  {
+   "metadata": {
+    "ExecuteTime": {
+     "end_time": "2025-06-12T08:14:53.395512Z",
+     "start_time": "2025-06-12T08:14:53.373618Z"
     }
    },
    "cell_type": "code",
@@ -167,34 +162,6 @@
     "a = Variable(10)\n",
     "b = M.ravel()\n",
     "b[a[2]], M[2]"
-   ],
-   "id": "e9e31523c45fade3",
->>>>>>> 1079dfe5
-   "outputs": [
-    {
-     "data": {
-      "text/plain": [
-       "array([0, 1])"
-      ]
-     },
-     "execution_count": 6,
-     "metadata": {},
-     "output_type": "execute_result"
-    }
-   ],
-   "execution_count": 6
-  },
-  {
-   "metadata": {
-    "ExecuteTime": {
-     "end_time": "2025-06-12T08:14:53.395512Z",
-     "start_time": "2025-06-12T08:14:53.373618Z"
-    }
-   },
-   "cell_type": "code",
-   "source": [
-    "sum = p + q\n",
-    "sum(x), p(x), q(x)"
    ],
    "id": "b83ad7f2deff410a",
    "outputs": [
@@ -349,11 +316,7 @@
    "outputs": [],
    "execution_count": null,
    "source": "",
-<<<<<<< HEAD
-   "id": "9195a00f2d38385e"
-=======
    "id": "9c8c0933e25885f0"
->>>>>>> 1079dfe5
   }
  ],
  "metadata": {
