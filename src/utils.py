--- conflicted
+++ resolved
@@ -106,19 +106,6 @@
 
 
 def parse_affine_vars(A, b = None, c = None, d = None):
-<<<<<<< HEAD
-    if A is not None:
-        A = np.asarray(A)
-        if A.ndim == 1:
-            A = A.reshape(1, -1)
-
-        b = np.asarray(b) if b is not None else (np.zeros(A.shape[0]) if A is not None else None)
-        if b.ndim == 0:
-            b = np.expand_dims(b, 0)
-
-        c = np.asarray(c).reshape(b.shape) if c is not None else np.zeros_like(b)
-        d = d if d is not None else 0
-=======
     if A is None:
         return None, None, None, None
 
@@ -142,6 +129,5 @@
         c = np.expand_dims(c, 0)
 
     d = d or 0
->>>>>>> 1079dfe5
 
     return A, b, c, d