import unittest

import numpy as np

<<<<<<< HEAD
from src.function import Linear, Quadratic, SumSquares, TotalVariation
from src.cones import GenericSOC, SOC
from src.constrained_min import InteriorPointSolver
from src.image_denoising import load_image, show_image
from src.phase_one import get_initial_point
from skimage.transform import resize
from src.variable import Variable
=======
from src.constrained_min import InteriorPointSolver
from src.function import Linear, Quadratic
>>>>>>> 1079dfe5


class TestUnconstrained(unittest.TestCase):
    def setUp(self):
        self.Solver = InteriorPointSolver()

<<<<<<< HEAD
    @unittest.skip("Temporarily disabled")
=======
    # @unittest.skip("Temporarily disabled")
>>>>>>> 1079dfe5
    def test_quadratic(self):
        ineq = [Linear(row) for row in -np.eye(3)]
        f = Quadratic(np.eye(3)) + Linear([0, 0, 2]) + 1
        x0 = np.array([0.1, 0.2, 0.7])
        A = [1, 1, 1]
        b = 1
        self.Solver.solve(func=f,
                          x0=x0,
                          ineq_constraints=ineq,
                          eq_constraints_mat=A,
<<<<<<< HEAD
                          eq_constraints_rhs=b,
                          x0=x0)

    def test_SOCP_generic(self):
        f = Quadratic(np.eye(2))
        ineq = [
            Linear([-1,0]),
            Linear([0,-1]),
            GenericSOC(A=np.eye(2), d=2)
        ]
        A = [1,1]
        b = 1
        x0 = np.array([0.1, 0.9])
        self.Solver.solve(func=f,
                          ineq_constraints=ineq,
                          eq_constraints_mat=A,
                          eq_constraints_rhs=b,
                          x0=x0)

    def test_SOCP(self):
        x = Variable(2)
        t = Variable(1)
        ineq = [
            Linear([-1,0], x),
            Linear([0,-1], x),
            SOC(x=x, t=t)
        ]
        f = Quadratic(np.eye(2), x)
        A = [1,1,0]
        b = 1
        x0 = np.array([0.1, 0.9])
        self.Solver.solve(func=f,
                          ineq_constraints=ineq,
                          eq_constraints_mat=A,
                          eq_constraints_rhs=b,
                          x0=None)

=======
                          eq_constraints_rhs=b)
>>>>>>> 1079dfe5

if __name__ == '__main__':
    unittest.main()<|MERGE_RESOLUTION|>--- conflicted
+++ resolved
@@ -2,29 +2,15 @@
 
 import numpy as np
 
-<<<<<<< HEAD
-from src.function import Linear, Quadratic, SumSquares, TotalVariation
-from src.cones import GenericSOC, SOC
-from src.constrained_min import InteriorPointSolver
-from src.image_denoising import load_image, show_image
-from src.phase_one import get_initial_point
-from skimage.transform import resize
-from src.variable import Variable
-=======
 from src.constrained_min import InteriorPointSolver
 from src.function import Linear, Quadratic
->>>>>>> 1079dfe5
 
 
 class TestUnconstrained(unittest.TestCase):
     def setUp(self):
         self.Solver = InteriorPointSolver()
 
-<<<<<<< HEAD
-    @unittest.skip("Temporarily disabled")
-=======
     # @unittest.skip("Temporarily disabled")
->>>>>>> 1079dfe5
     def test_quadratic(self):
         ineq = [Linear(row) for row in -np.eye(3)]
         f = Quadratic(np.eye(3)) + Linear([0, 0, 2]) + 1
@@ -35,47 +21,7 @@
                           x0=x0,
                           ineq_constraints=ineq,
                           eq_constraints_mat=A,
-<<<<<<< HEAD
-                          eq_constraints_rhs=b,
-                          x0=x0)
-
-    def test_SOCP_generic(self):
-        f = Quadratic(np.eye(2))
-        ineq = [
-            Linear([-1,0]),
-            Linear([0,-1]),
-            GenericSOC(A=np.eye(2), d=2)
-        ]
-        A = [1,1]
-        b = 1
-        x0 = np.array([0.1, 0.9])
-        self.Solver.solve(func=f,
-                          ineq_constraints=ineq,
-                          eq_constraints_mat=A,
-                          eq_constraints_rhs=b,
-                          x0=x0)
-
-    def test_SOCP(self):
-        x = Variable(2)
-        t = Variable(1)
-        ineq = [
-            Linear([-1,0], x),
-            Linear([0,-1], x),
-            SOC(x=x, t=t)
-        ]
-        f = Quadratic(np.eye(2), x)
-        A = [1,1,0]
-        b = 1
-        x0 = np.array([0.1, 0.9])
-        self.Solver.solve(func=f,
-                          ineq_constraints=ineq,
-                          eq_constraints_mat=A,
-                          eq_constraints_rhs=b,
-                          x0=None)
-
-=======
                           eq_constraints_rhs=b)
->>>>>>> 1079dfe5
 
 if __name__ == '__main__':
     unittest.main()